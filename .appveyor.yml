<<<<<<< HEAD
image: Visual Studio 2017 Preview
version: 2.0.2-{build}
=======
image: Visual Studio 2017
version: 2.1.0-{build}
>>>>>>> c3b3cf97
services:
  - postgresql101
environment:
  global:
    DOTNET_SKIP_FIRST_TIME_EXPERIENCE: true
    DOTNET_CLI_TELEMETRY_OPTOUT: 1
    Test__Npgsql__DefaultConnection: Host=localhost;Database=postgres;Username=postgres;Password=Password12!
    PGUSER: postgres
    PGPASSWORD: Password12!
    POSTGIS_EXE: postgis-bundle-pg10x64-setup-2.4.4-1.exe
    NoPackageAnalysis: true  # Suppresses warning about SemVer 2.0.0 version suffixes when packing
cache:
  - '%USERPROFILE%\.nuget\packages -> **\*.csproj'
  - $(POSTGIS_EXE)
clone_depth: 10
install:
  - powershell .build\setup_appveyor.ps1
  # Install .NET Core 2.0
  - ps: Invoke-WebRequest -Uri "https://raw.githubusercontent.com/dotnet/cli/master/scripts/obtain/dotnet-install.ps1" -OutFile "install-dotnet.ps1"
  - ps: .\install-dotnet.ps1 -Version 2.1.300-rc1-008673
#  - ps: $blockRdp = $true; iex ((new-object net.webclient).DownloadString('https://raw.githubusercontent.com/appveyor/ci/master/scripts/enable-rdp.ps1'))
before_build:
  - appveyor-retry dotnet restore -v Minimal
build_script:
  - dotnet pack src\EFCore.PG\EFCore.PG.csproj -c Release
  - dotnet pack src\EFCore.PG.NodaTime\EFCore.PG.NodaTime.csproj -c Release
  - dotnet pack src\EFCore.PG.NTS\EFCore.PG.NTS.csproj -c Release
test_script:
  - dotnet test test\EFCore.PG.Tests\EFCore.PG.Tests.csproj
  - dotnet test test\EFCore.PG.FunctionalTests\EFCore.PG.FunctionalTests.csproj
artifacts:
  - path: 'src\**\*.nupkg'
deploy:
<<<<<<< HEAD
  - provider: NuGet
    server: https://www.myget.org/F/npgsql/api/v2/package
    api_key:
      secure: kiMn9uBvgMa5EtEmTIhNBFUfyatiATnhkgx5Xj/1EsmKTtEkUv+hJAQs0L3VGzPw
    artifact: /.*\.nupkg/
    skip_symbols: true
    #skip_symbols: false
    #symbol_server: https://your.symbol.server/feed
=======
  - provider: Environment
    name: MyGet Unstable
    on:
      deploy_myget_unstable: true
  - provider: Environment
    name: MyGet Stable
    on:
      deploy_myget_stable: true
  - provider: Environment
    name: EFCore.PG Github
    on:
      deploy_github_release: true
>>>>>>> c3b3cf97
<|MERGE_RESOLUTION|>--- conflicted
+++ resolved
@@ -1,10 +1,5 @@
-<<<<<<< HEAD
-image: Visual Studio 2017 Preview
-version: 2.0.2-{build}
-=======
 image: Visual Studio 2017
 version: 2.1.0-{build}
->>>>>>> c3b3cf97
 services:
   - postgresql101
 environment:
@@ -38,16 +33,6 @@
 artifacts:
   - path: 'src\**\*.nupkg'
 deploy:
-<<<<<<< HEAD
-  - provider: NuGet
-    server: https://www.myget.org/F/npgsql/api/v2/package
-    api_key:
-      secure: kiMn9uBvgMa5EtEmTIhNBFUfyatiATnhkgx5Xj/1EsmKTtEkUv+hJAQs0L3VGzPw
-    artifact: /.*\.nupkg/
-    skip_symbols: true
-    #skip_symbols: false
-    #symbol_server: https://your.symbol.server/feed
-=======
   - provider: Environment
     name: MyGet Unstable
     on:
@@ -59,5 +44,4 @@
   - provider: Environment
     name: EFCore.PG Github
     on:
-      deploy_github_release: true
->>>>>>> c3b3cf97
+      deploy_github_release: true