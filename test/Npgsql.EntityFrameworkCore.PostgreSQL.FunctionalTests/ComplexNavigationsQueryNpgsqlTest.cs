--- conflicted
+++ resolved
@@ -17,11 +17,8 @@
             : base(fixture)
         {
         }
-<<<<<<< HEAD
-=======
 
         [Fact(Skip="PostgreSQL sorts nulls first (#50)")]
         public override void OrderBy_nav_prop_reference_optional() {}
->>>>>>> 4f804d4d
     }
 }