﻿<?xml version="1.0" encoding="utf-8"?>
<Project ToolsVersion="12.0" DefaultTargets="Build" xmlns="http://schemas.microsoft.com/developer/msbuild/2003">
  <PropertyGroup>
    <Configuration Condition=" '$(Configuration)' == '' ">Debug</Configuration>
    <Platform Condition=" '$(Platform)' == '' ">AnyCPU</Platform>
    <ProjectGuid>{05A7D0B7-4AE1-4BC8-A1BE-2389F1593B2D}</ProjectGuid>
    <OutputType>Library</OutputType>
    <AppDesignerFolder>Properties</AppDesignerFolder>
    <RootNamespace>Npgsql.EntityFrameworkCore.PostgreSQL.FunctionalTests</RootNamespace>
    <AssemblyName>Npgsql.EntityFrameworkCore.PostgreSQL.FunctionalTests</AssemblyName>
    <RestorePackages>true</RestorePackages>
    <TargetFrameworkVersion>v4.5.1</TargetFrameworkVersion>
    <FileAlignment>512</FileAlignment>
    <TargetFrameworkProfile />
  </PropertyGroup>
  <PropertyGroup Condition=" '$(Configuration)|$(Platform)' == 'Debug|AnyCPU' ">
    <DebugSymbols>true</DebugSymbols>
    <DebugType>full</DebugType>
    <Optimize>false</Optimize>
    <OutputPath>bin\Debug\</OutputPath>
    <DefineConstants>NET451;DEBUG;TRACE</DefineConstants>
    <ErrorReport>prompt</ErrorReport>
    <WarningLevel>4</WarningLevel>
  </PropertyGroup>
  <PropertyGroup Condition=" '$(Configuration)|$(Platform)' == 'Release|AnyCPU' ">
    <DebugType>pdbonly</DebugType>
    <Optimize>true</Optimize>
    <OutputPath>bin\Release\</OutputPath>
    <DefineConstants>NET451;TRACE</DefineConstants>
    <ErrorReport>prompt</ErrorReport>
    <WarningLevel>4</WarningLevel>
  </PropertyGroup>
  <ItemGroup>
    <Reference Include="System" />
    <Reference Include="System.Collections.Concurrent" />
    <Reference Include="System.ComponentModel.DataAnnotations" />
    <Reference Include="System.Core" />
    <Reference Include="System.Transactions" />
    <Reference Include="System.Xml.Linq" />
    <Reference Include="System.Data.DataSetExtensions" />
    <Reference Include="Microsoft.CSharp" />
    <Reference Include="System.Data" />
    <Reference Include="System.Net.Http" />
    <Reference Include="System.Xml" />
    <Reference Include="WindowsBase" />
  </ItemGroup>
  <ItemGroup>
    <Compile Include="AsNoTrackingNpgsqlTest.cs" />
    <Compile Include="AsTrackingNpgsqlTest.cs" />
    <Compile Include="AsyncFromSqlQueryNpgsqlTest.cs" />
    <Compile Include="AsyncQueryNpgsqlTest.cs" />
    <Compile Include="BatchingTest.cs" />
    <Compile Include="BuiltInDataTypesNpgsqlFixture.cs" />
    <Compile Include="BuiltInDataTypesNpgsqlTest.cs" />
    <Compile Include="ChangeTrackingNpgsqlTest.cs" />
    <Compile Include="ComplexNavigationsQueryNpgsqlFixture.cs" />
    <Compile Include="ComplexNavigationsQueryNpgsqlTest.cs" />
    <Compile Include="ConnectionSpecificationTest.cs" />
    <Compile Include="DataAnnotationNpgsqlFixture.cs" />
    <Compile Include="DataAnnotationNpgsqlTest.cs" />
    <Compile Include="DefaultValuesTest.cs" />
    <Compile Include="ExistingConnectionTest.cs" />
    <Compile Include="F1NpgsqlFixture.cs" />
    <Compile Include="FromSqlQueryNpgsqlTest.cs" />
    <Compile Include="GearsOfWarQueryNpgsqlFixture.cs" />
    <Compile Include="GearsOfWarQueryNpgsqlTest.cs" />
    <Compile Include="GraphUpdatesNpgsqlTest.cs" />
    <Compile Include="IncludeAsyncNpgsqlTest.cs" />
    <Compile Include="IncludeNpgsqlTest.cs" />
    <Compile Include="IncludeOneToOneNpgsqlTest.cs" />
    <Compile Include="InheritanceNpgsqlFixture.cs" />
    <Compile Include="InheritanceNpgsqlTest.cs" />
    <Compile Include="InheritanceRelationshipsQueryNpgsqlFixture.cs" />
    <Compile Include="InheritanceRelationshipsQueryNpgsqlTest.cs" />
    <Compile Include="MappingQueryNpgsqlFixture.cs" />
    <Compile Include="MappingQueryNpgsqlTest.cs" />
    <Compile Include="MigrationsNpgsqlFixture.cs" />
    <Compile Include="MigrationsNpgsqlTest.cs" />
    <Compile Include="MonsterFixupNpgsqlTest.cs.cs" />
    <Compile Include="NavigationTest.cs" />
    <Compile Include="NorthwindQueryNpgsqlFixture.cs" />
<<<<<<< HEAD
=======
    <Compile Include="NpgsqlDatabaseCleaner.cs" />
    <Compile Include="NpgsqlDatabaseCreatorTest.cs" />
    <Compile Include="NpgsqlDatabaseFacadeExtensions.cs" />
>>>>>>> 4f804d4d
    <Compile Include="NpgsqlFixture.cs" />
    <Compile Include="NpgsqlValueGenerationScenariosTest.cs" />
    <Compile Include="SystemColumnTest.cs" />
    <Compile Include="TempInheritanceRelationalFixture.cs" />
    <Compile Include="Utilities\NpgsqlTestStore.cs" />
    <Compile Include="NullKeysNpgsqlTest.cs" />
    <Compile Include="NullSemanticsQueryNpgsqlFixture.cs" />
    <Compile Include="NullSemanticsQueryNpgsqlTest.cs" />
    <Compile Include="OneToOneQueryNpgsqlFixture.cs" />
    <Compile Include="OptimisticConcurrencyNpgsqlTest.cs" />
    <Compile Include="Properties\AssemblyInfo.cs" />
    <Compile Include="PropertyEntryNpgsqlTest.cs" />
    <Compile Include="QueryBugsTest.cs" />
    <Compile Include="QueryNavigationsNpgsqlTest.cs" />
    <Compile Include="QueryNoClientEvalNpgsqlFixture.cs" />
    <Compile Include="QueryNoClientEvalNpgsqlTest.cs" />
    <Compile Include="QueryNpgsqlTest.cs" />
    <Compile Include="StoreGeneratedNpgsqlTest.cs" />
    <Compile Include="SqlExecutorNpgsqlTest.cs" />
    <Compile Include="TestModels\NpgsqlNorthwindContext.cs" />
    <Compile Include="Utilities\TestNpgsqlModelSource.cs" />
    <Compile Include="TransactionNpgsqlFixture.cs" />
    <Compile Include="TransactionNpgsqlTest.cs" />
    <Compile Include="Utilities\DbContextOptionsBuilderExtensions.cs" />
    <Compile Include="Utilities\TestEnvironment.cs" />
  </ItemGroup>
  <ItemGroup>
    <None Include="app.config" />
  </ItemGroup>
  <ItemGroup>
    <ProjectReference Include="..\..\src\Npgsql.EntityFrameworkCore.PostgreSQL.Design\Npgsql.EntityFrameworkCore.PostgreSQL.Design.csproj">
      <Project>{8edced17-2d1d-45be-9b61-0f715876da94}</Project>
      <Name>Npgsql.EntityFrameworkCore.PostgreSQL.Design</Name>
    </ProjectReference>
    <ProjectReference Include="..\..\src\Npgsql.EntityFrameworkCore.PostgreSQL\Npgsql.EntityFrameworkCore.PostgreSQL.csproj">
      <Project>{FADDA2D1-03B4-4DEF-8D24-DD1CA4E81F4A}</Project>
      <Name>Npgsql.EntityFrameworkCore.PostgreSQL</Name>
    </ProjectReference>
  </ItemGroup>
  <ItemGroup>
    <Content Include="Northwind.sql" />
  </ItemGroup>
  <Import Project="$(MSBuildToolsPath)\Microsoft.CSharp.targets" />
</Project><|MERGE_RESOLUTION|>--- conflicted
+++ resolved
@@ -79,12 +79,9 @@
     <Compile Include="MonsterFixupNpgsqlTest.cs.cs" />
     <Compile Include="NavigationTest.cs" />
     <Compile Include="NorthwindQueryNpgsqlFixture.cs" />
-<<<<<<< HEAD
-=======
     <Compile Include="NpgsqlDatabaseCleaner.cs" />
     <Compile Include="NpgsqlDatabaseCreatorTest.cs" />
     <Compile Include="NpgsqlDatabaseFacadeExtensions.cs" />
->>>>>>> 4f804d4d
     <Compile Include="NpgsqlFixture.cs" />
     <Compile Include="NpgsqlValueGenerationScenariosTest.cs" />
     <Compile Include="SystemColumnTest.cs" />
