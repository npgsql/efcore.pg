﻿using System;
using System.Collections.Generic;
using System.Data;
using System.Data.Common;
using System.IO;
using System.Linq;
using System.Text.RegularExpressions;
using System.Threading;
using System.Threading.Tasks;
using Microsoft.EntityFrameworkCore;
using Microsoft.EntityFrameworkCore.Specification.Tests;
using Microsoft.EntityFrameworkCore.Storage;
using Microsoft.EntityFrameworkCore.Storage.Internal;
using Microsoft.Extensions.DependencyInjection;
using Npgsql;

namespace Npgsql.EntityFrameworkCore.PostgreSQL.FunctionalTests.Utilities
{
    public class NpgsqlTestStore : RelationalTestStore
    {
        public const int CommandTimeout = 90;

<<<<<<< HEAD
#if NETCOREAPP1_0
=======
#if NETCOREAPP1_1
>>>>>>> 4f804d4d
        static string BaseDirectory => AppContext.BaseDirectory;
#else
        static string BaseDirectory => AppDomain.CurrentDomain.BaseDirectory;
#endif

        public static NpgsqlTestStore GetOrCreateShared(string name, Action initializeDatabase, bool cleanDatabase = true)
            => new NpgsqlTestStore(name, cleanDatabase).CreateShared(initializeDatabase);

<<<<<<< HEAD
        /// <summary>
        ///     A non-transactional, transient, isolated test database. Use this in the case
        ///     where transactions are not appropriate.
        /// </summary>
        public static Task<NpgsqlTestStore> CreateScratchAsync(bool createDatabase = true)
            => new NpgsqlTestStore(GetScratchDbName()).CreateTransientAsync(createDatabase);

        public static NpgsqlTestStore CreateScratch(bool createDatabase = true)
            => new NpgsqlTestStore(GetScratchDbName()).CreateTransient(createDatabase);

        string _connectionString;
        NpgsqlConnection _connection;
        NpgsqlTransaction _transaction;
        readonly string _name;
=======
        public static NpgsqlTestStore Create(string name)
            => new NpgsqlTestStore(name).CreateTransient(true, false);

        public static NpgsqlTestStore CreateScratch(bool createDatabase = true)
            => new NpgsqlTestStore(GetScratchDbName()).CreateTransient(createDatabase, true);

        string _connectionString;
        NpgsqlConnection _connection;
        readonly bool _cleanDatabase;
>>>>>>> 4f804d4d
        bool _deleteDatabase;

        public string Name { get; }
        public override string ConnectionString => _connectionString;

<<<<<<< HEAD
        // Use async static factory method
        NpgsqlTestStore(string name)
=======
        NpgsqlTestStore(string name, bool cleanDatabase = true)
>>>>>>> 4f804d4d
        {
            Name = name;
            _cleanDatabase = cleanDatabase;
        }

        static string GetScratchDbName()
<<<<<<< HEAD
        {
            string name;
            do
            {
                name = "Scratch_" + Guid.NewGuid();
            }
            while (DatabaseExists(name));

            return name;
        }

        NpgsqlTestStore CreateShared(Action initializeDatabase)
=======
>>>>>>> 4f804d4d
        {
            string name;
            do
            {
                name = "Scratch_" + Guid.NewGuid();
            }
            while (DatabaseExists(name));

            return name;
        }

        NpgsqlTestStore CreateShared(Action initializeDatabase)
        {
            _connectionString = CreateConnectionString(Name);
            _connection = new NpgsqlConnection(_connectionString);

            CreateShared(typeof(NpgsqlTestStore).Name + Name,
                () =>
                {
                    if (CreateDatabase())
                    {
                        initializeDatabase?.Invoke();
                    }
                });

            return this;
        }

<<<<<<< HEAD
        /// <summary>
        ///
        /// </summary>
        /// <remarks>
        /// In PostgreSQL (unlike other DBs) a connection is always to a single database - you can't switch
        /// databases retaining the same connection. Therefore, a single SQL script can't drop and create the database
        /// like with SqlServer, for example.
        /// </remarks>
        public static void CreateDatabase(string name, string scriptPath = null, bool recreateIfAlreadyExists = false)
        {
            // If a script is specified we always drop and recreate an existing database
            if (scriptPath != null)
                recreateIfAlreadyExists = true;

=======
        bool CreateDatabase()
        {
>>>>>>> 4f804d4d
            using (var master = new NpgsqlConnection(CreateAdminConnectionString()))
            {
                if (DatabaseExists(Name))
                {
<<<<<<< HEAD
                    command.CommandTimeout = CommandTimeout;

                    var exists = DatabaseExists(name);
                    if (exists && (recreateIfAlreadyExists || !TablesExist(name)))
                    {
                        command.CommandText = GetDeleteDatabaseSql(name);
                        command.ExecuteNonQuery();
                        NpgsqlConnection.ClearAllPools();
=======
                    if (!_cleanDatabase)
                    {
                        return false;
>>>>>>> 4f804d4d
                    }

                    Clean(Name);
                }
                else
                {
<<<<<<< HEAD
                    //executing in VS - so path is relative to bin\<config> dir
                    scriptPath = @"..\..\" + scriptPath;
                }
                else
                {
                    scriptPath = Path.Combine(BaseDirectory, scriptPath);
                }

                using (var conn = new NpgsqlConnection(CreateConnectionString(name)))
                {
                    conn.Open();
                    using (var command = new NpgsqlCommand("", conn))
                        ExecuteScript(scriptPath, command);
=======
                    ExecuteNonQuery(master, GetCreateDatabaseStatement(Name));
>>>>>>> 4f804d4d
                }
            }

            return true;
        }

<<<<<<< HEAD
        static void ExecuteScript(string scriptPath, NpgsqlCommand scriptCommand)
        {
            var script = File.ReadAllText(scriptPath);
            foreach (var batch in new Regex("^GO", RegexOptions.IgnoreCase | RegexOptions.Multiline, TimeSpan.FromMilliseconds(1000.0))
                .Split(script).Where(b => !string.IsNullOrEmpty(b)))
            {
                scriptCommand.CommandText = batch;

                scriptCommand.ExecuteNonQuery();
            }
        }

        async Task<NpgsqlTestStore> CreateTransientAsync(bool createDatabase)
        {
            _connectionString = CreateConnectionString(_name);
            _connection = new NpgsqlConnection(_connectionString);
=======
        public static void ExecuteScript(string databaseName, string scriptPath)
        {
            // HACK: Probe for script file as current dir
            // is different between k build and VS run.
            if (File.Exists(@"..\..\" + scriptPath))
            {
                //executing in VS - so path is relative to bin\<config> dir
                scriptPath = @"..\..\" + scriptPath;
            }
            else
            {
                scriptPath = Path.Combine(BaseDirectory, scriptPath);
            }
>>>>>>> 4f804d4d

            var script = File.ReadAllText(scriptPath);
            using (var connection = new NpgsqlConnection(CreateConnectionString(databaseName)))
            {
                Execute(connection, command =>
                {
                    foreach (var batch in
                        new Regex("^GO", RegexOptions.IgnoreCase | RegexOptions.Multiline, TimeSpan.FromMilliseconds(1000.0))
                            .Split(script).Where(b => !string.IsNullOrEmpty(b)))
                    {
<<<<<<< HEAD
                        command.CommandTimeout = CommandTimeout;
                        command.CommandText = $@"{Environment.NewLine}CREATE DATABASE ""{_name}""";
                        await command.ExecuteNonQueryAsync();
=======
                        command.CommandText = batch;
                        command.ExecuteNonQuery();
>>>>>>> 4f804d4d
                    }
                    return 0;
                }, "");
            }
<<<<<<< HEAD

            _deleteDatabase = true;
            return this;
        }

        NpgsqlTestStore CreateTransient(bool createDatabase)
        {
            _connectionString = CreateConnectionString(_name);
=======
        }

        NpgsqlTestStore CreateTransient(bool createDatabase, bool deleteDatabase)
        {
            _connectionString = CreateConnectionString(Name);
>>>>>>> 4f804d4d
            _connection = new NpgsqlConnection(_connectionString);

            if (createDatabase)
            {
<<<<<<< HEAD
                using (var master = new NpgsqlConnection(CreateAdminConnectionString()))
                {
                    master.Open();
                    using (var command = master.CreateCommand())
                    {
                        command.CommandTimeout = CommandTimeout;
                        command.CommandText = $@"{Environment.NewLine}CREATE DATABASE ""{_name}""";
                        command.ExecuteNonQuery();
                    }
                }
                _connection.Open();
            }

            _deleteDatabase = true;
            return this;
        }

        static bool DatabaseExists(string name)
=======
                CreateDatabase();

                OpenConnection();
            }
            else if (DatabaseExists(Name))
            {
                DeleteDatabase(Name);
            }

            _deleteDatabase = deleteDatabase;
            return this;
        }

        static void Clean(string name)
>>>>>>> 4f804d4d
        {
            var options = new DbContextOptionsBuilder()
                .UseNpgsql(CreateConnectionString(name), b => b.ApplyConfiguration())
                .UseInternalServiceProvider(
                    new ServiceCollection()
                        .AddEntityFrameworkNpgsql()
                        .BuildServiceProvider())
                .Options;

            using (var context = new DbContext(options))
            {
<<<<<<< HEAD
                master.Open();

                using (var command = master.CreateCommand())
                {
                    command.CommandTimeout = CommandTimeout;
                    command.CommandText = $@"SELECT COUNT(*) FROM pg_database WHERE datname = '{name}'";

                    return (long)command.ExecuteScalar() > 0;
                }
            }
        }

        static bool TablesExist(string name)
        {
            using (var connection = new NpgsqlConnection(CreateConnectionString(name)))
            {
                connection.Open();

                using (var command = connection.CreateCommand())
                {
                    command.CommandTimeout = CommandTimeout;

                    command.CommandText =
                        @"SELECT CASE WHEN COUNT(*) = 0 THEN FALSE ELSE TRUE END
                          FROM information_schema.tables
                          WHERE table_type = 'BASE TABLE' AND table_schema NOT IN('pg_catalog', 'information_schema')";

                    return (bool)command.ExecuteScalar();
                }
            }
=======
                context.Database.EnsureClean();
            }
        }

        static string GetCreateDatabaseStatement(string name)
            => $@"CREATE DATABASE ""{name}""";

        static bool DatabaseExists(string name)
        {
            using (var master = new NpgsqlConnection(CreateAdminConnectionString()))
                return ExecuteScalar<long>(master, $@"SELECT COUNT(*) FROM pg_database WHERE datname = '{name}'") > 0;
>>>>>>> 4f804d4d
        }

        void DeleteDatabase(string name)
        {
            if (!DatabaseExists(name))
                return;
            using (var master = new NpgsqlConnection(CreateAdminConnectionString()))
            {
                ExecuteNonQuery(master, GetDisconnectDatabaseSql(name));
                ExecuteNonQuery(master, GetDropDatabaseSql(name));

                NpgsqlConnection.ClearAllPools();
            }
        }

<<<<<<< HEAD
                    command.CommandText = GetDeleteDatabaseSql(name);
                    command.ExecuteNonQuery();
                    NpgsqlConnection.ClearAllPools();
                }
            }
        }
=======
        // Kill all connection to the database
        // TODO: Pre-9.2 PG has column name procid instead of pid
        static string GetDisconnectDatabaseSql(string name) => $@"
REVOKE CONNECT ON DATABASE ""{name}"" FROM PUBLIC;
SELECT pg_terminate_backend (pg_stat_activity.pid)
   FROM pg_stat_activity
   WHERE datname = '{name}'";

        static string GetDropDatabaseSql(string name) => $@"DROP DATABASE ""{name}""";

        public static IExecutionStrategy GetExecutionStrategy()
            => (IExecutionStrategy)NoopExecutionStrategy.Instance;
>>>>>>> 4f804d4d

        // Kill all connection to the database
        // TODO: Pre-9.2 PG has column name procid instead of pid
        static string GetDeleteDatabaseSql(string name) => $@"
REVOKE CONNECT ON DATABASE ""{name}"" FROM PUBLIC;
SELECT pg_terminate_backend (pg_stat_activity.pid)
   FROM pg_stat_activity
   WHERE datname = '{name}';
DROP DATABASE ""{name}""";

        public override DbConnection Connection => _connection;

        public override DbTransaction Transaction => null;

        public override void OpenConnection()
        {
            GetExecutionStrategy().Execute(connection => connection.Open(), _connection);
        }

        public Task OpenConnectionAsync()
        {
            return GetExecutionStrategy().ExecuteAsync(connection => connection.OpenAsync(), _connection);
        }

        public T ExecuteScalar<T>(string sql, params object[] parameters)
            => ExecuteScalar<T>(_connection, sql, parameters);

        private static T ExecuteScalar<T>(NpgsqlConnection connection, string sql, params object[] parameters)
            => Execute(connection, command => (T)command.ExecuteScalar(), sql, false, parameters);

        public Task<T> ExecuteScalarAsync<T>(string sql, params object[] parameters)
            => ExecuteScalarAsync<T>(_connection, sql, parameters);

        private static Task<T> ExecuteScalarAsync<T>(NpgsqlConnection connection, string sql, object[] parameters = null)
            => ExecuteAsync(connection, async command => (T)await command.ExecuteScalarAsync(), sql, false, parameters);

        public int ExecuteNonQuery(string sql, params object[] parameters)
            => ExecuteNonQuery(_connection, sql, parameters);

        private static int ExecuteNonQuery(NpgsqlConnection connection, string sql, object[] parameters = null)
            => Execute(connection, command => command.ExecuteNonQuery(), sql, false, parameters);

        public Task<int> ExecuteNonQueryAsync(string sql, params object[] parameters)
            => ExecuteNonQueryAsync(_connection, sql, parameters);

        private static Task<int> ExecuteNonQueryAsync(NpgsqlConnection connection, string sql, object[] parameters = null)
            => ExecuteAsync(connection, command => command.ExecuteNonQueryAsync(), sql, false, parameters);

        public IEnumerable<T> Query<T>(string sql, params object[] parameters)
            => Query<T>(_connection, sql, parameters);

        private static IEnumerable<T> Query<T>(NpgsqlConnection connection, string sql, object[] parameters = null)
            => Execute(connection, command =>
            {
                using (var dataReader = command.ExecuteReader())
                {
                    var results = Enumerable.Empty<T>();
                    while (dataReader.Read())
                    {
                        results = results.Concat(new[] { dataReader.GetFieldValue<T>(0) });
                    }
                    return results;
                }
            }, sql, false, parameters);

        public Task<IEnumerable<T>> QueryAsync<T>(string sql, params object[] parameters)
            => QueryAsync<T>(_connection, sql, parameters);

        private static Task<IEnumerable<T>> QueryAsync<T>(NpgsqlConnection connection, string sql, object[] parameters = null)
            => ExecuteAsync(connection, async command =>
            {
                using (var dataReader = await command.ExecuteReaderAsync())
                {
                    var results = Enumerable.Empty<T>();
                    while (await dataReader.ReadAsync())
                    {
                        results = results.Concat(new[] { await dataReader.GetFieldValueAsync<T>(0) });
                    }
                    return results;
                }
            }, sql, false, parameters);

        private static T Execute<T>(
                NpgsqlConnection connection, Func<DbCommand, T> execute, string sql, bool useTransaction = false, object[] parameters = null)
            => GetExecutionStrategy().Execute(state =>
            {
                if (state.connection.State != ConnectionState.Closed)
                {
                    state.connection.Close();
                }
                state.connection.Open();
                try
                {
                    using (var transaction = useTransaction ? state.connection.BeginTransaction() : null)
                    {
                        T result;
                        using (var command = CreateCommand(state.connection, sql, parameters))
                        {
                            command.Transaction = transaction;
                            result = execute(command);
                        }
                        transaction?.Commit();

                        return result;
                    }
                }
                finally
                {
                    if (state.State == ConnectionState.Closed
                        && state.connection.State != ConnectionState.Closed)
                    {
                        state.connection.Close();
                    }
                }
            }, new { connection, connection.State });

        private static Task<T> ExecuteAsync<T>(
                NpgsqlConnection connection, Func<DbCommand, Task<T>> executeAsync, string sql, bool useTransaction, object[] parameters = null)
            => GetExecutionStrategy().ExecuteAsync(async state =>
            {
                if (state.connection.State != ConnectionState.Closed)
                {
                    state.connection.Close();
                }
                await state.connection.OpenAsync();
                try
                {
                    using (var transaction = useTransaction ? state.connection.BeginTransaction() : null)
                    {
                        T result;
                        using (var command = CreateCommand(state.connection, sql, parameters))
                        {
                            result = await executeAsync(command);
                        }
                        transaction?.Commit();

                        return result;
                    }
                }
                finally
                {
                    if (state.State == ConnectionState.Closed
                        && state.connection.State != ConnectionState.Closed)
                    {
                        state.connection.Close();
                    }
                }
            }, new { connection, connection.State });


        static DbCommand CreateCommand(NpgsqlConnection connection, string commandText, object[] parameters = null)
        {
            var command = connection.CreateCommand();

            command.CommandText = commandText;
            command.CommandTimeout = CommandTimeout;

            if (parameters != null)
            {
                for (var i = 0; i < parameters.Length; i++)
                {
                    command.Parameters.AddWithValue("p" + i, parameters[i]);
                }
            }

            return command;
        }

        public override void Dispose()
        {
            _connection.Dispose();

            if (_deleteDatabase)
            {
                DeleteDatabase(Name);
            }
        }

        public static string CreateConnectionString(string name)
            => new NpgsqlConnectionStringBuilder(TestEnvironment.DefaultConnection) {
                Database = name
            }.ConnectionString;

        static string CreateAdminConnectionString() => CreateConnectionString("postgres");
    }
}<|MERGE_RESOLUTION|>--- conflicted
+++ resolved
@@ -20,11 +20,7 @@
     {
         public const int CommandTimeout = 90;
 
-<<<<<<< HEAD
-#if NETCOREAPP1_0
-=======
 #if NETCOREAPP1_1
->>>>>>> 4f804d4d
         static string BaseDirectory => AppContext.BaseDirectory;
 #else
         static string BaseDirectory => AppDomain.CurrentDomain.BaseDirectory;
@@ -33,22 +29,6 @@
         public static NpgsqlTestStore GetOrCreateShared(string name, Action initializeDatabase, bool cleanDatabase = true)
             => new NpgsqlTestStore(name, cleanDatabase).CreateShared(initializeDatabase);
 
-<<<<<<< HEAD
-        /// <summary>
-        ///     A non-transactional, transient, isolated test database. Use this in the case
-        ///     where transactions are not appropriate.
-        /// </summary>
-        public static Task<NpgsqlTestStore> CreateScratchAsync(bool createDatabase = true)
-            => new NpgsqlTestStore(GetScratchDbName()).CreateTransientAsync(createDatabase);
-
-        public static NpgsqlTestStore CreateScratch(bool createDatabase = true)
-            => new NpgsqlTestStore(GetScratchDbName()).CreateTransient(createDatabase);
-
-        string _connectionString;
-        NpgsqlConnection _connection;
-        NpgsqlTransaction _transaction;
-        readonly string _name;
-=======
         public static NpgsqlTestStore Create(string name)
             => new NpgsqlTestStore(name).CreateTransient(true, false);
 
@@ -58,25 +38,18 @@
         string _connectionString;
         NpgsqlConnection _connection;
         readonly bool _cleanDatabase;
->>>>>>> 4f804d4d
         bool _deleteDatabase;
 
         public string Name { get; }
         public override string ConnectionString => _connectionString;
 
-<<<<<<< HEAD
-        // Use async static factory method
-        NpgsqlTestStore(string name)
-=======
         NpgsqlTestStore(string name, bool cleanDatabase = true)
->>>>>>> 4f804d4d
         {
             Name = name;
             _cleanDatabase = cleanDatabase;
         }
 
         static string GetScratchDbName()
-<<<<<<< HEAD
         {
             string name;
             do
@@ -89,20 +62,6 @@
         }
 
         NpgsqlTestStore CreateShared(Action initializeDatabase)
-=======
->>>>>>> 4f804d4d
-        {
-            string name;
-            do
-            {
-                name = "Scratch_" + Guid.NewGuid();
-            }
-            while (DatabaseExists(name));
-
-            return name;
-        }
-
-        NpgsqlTestStore CreateShared(Action initializeDatabase)
         {
             _connectionString = CreateConnectionString(Name);
             _connection = new NpgsqlConnection(_connectionString);
@@ -119,90 +78,28 @@
             return this;
         }
 
-<<<<<<< HEAD
-        /// <summary>
-        ///
-        /// </summary>
-        /// <remarks>
-        /// In PostgreSQL (unlike other DBs) a connection is always to a single database - you can't switch
-        /// databases retaining the same connection. Therefore, a single SQL script can't drop and create the database
-        /// like with SqlServer, for example.
-        /// </remarks>
-        public static void CreateDatabase(string name, string scriptPath = null, bool recreateIfAlreadyExists = false)
-        {
-            // If a script is specified we always drop and recreate an existing database
-            if (scriptPath != null)
-                recreateIfAlreadyExists = true;
-
-=======
         bool CreateDatabase()
         {
->>>>>>> 4f804d4d
             using (var master = new NpgsqlConnection(CreateAdminConnectionString()))
             {
                 if (DatabaseExists(Name))
                 {
-<<<<<<< HEAD
-                    command.CommandTimeout = CommandTimeout;
-
-                    var exists = DatabaseExists(name);
-                    if (exists && (recreateIfAlreadyExists || !TablesExist(name)))
-                    {
-                        command.CommandText = GetDeleteDatabaseSql(name);
-                        command.ExecuteNonQuery();
-                        NpgsqlConnection.ClearAllPools();
-=======
                     if (!_cleanDatabase)
                     {
                         return false;
->>>>>>> 4f804d4d
                     }
 
                     Clean(Name);
                 }
                 else
                 {
-<<<<<<< HEAD
-                    //executing in VS - so path is relative to bin\<config> dir
-                    scriptPath = @"..\..\" + scriptPath;
-                }
-                else
-                {
-                    scriptPath = Path.Combine(BaseDirectory, scriptPath);
-                }
-
-                using (var conn = new NpgsqlConnection(CreateConnectionString(name)))
-                {
-                    conn.Open();
-                    using (var command = new NpgsqlCommand("", conn))
-                        ExecuteScript(scriptPath, command);
-=======
                     ExecuteNonQuery(master, GetCreateDatabaseStatement(Name));
->>>>>>> 4f804d4d
                 }
             }
 
             return true;
         }
 
-<<<<<<< HEAD
-        static void ExecuteScript(string scriptPath, NpgsqlCommand scriptCommand)
-        {
-            var script = File.ReadAllText(scriptPath);
-            foreach (var batch in new Regex("^GO", RegexOptions.IgnoreCase | RegexOptions.Multiline, TimeSpan.FromMilliseconds(1000.0))
-                .Split(script).Where(b => !string.IsNullOrEmpty(b)))
-            {
-                scriptCommand.CommandText = batch;
-
-                scriptCommand.ExecuteNonQuery();
-            }
-        }
-
-        async Task<NpgsqlTestStore> CreateTransientAsync(bool createDatabase)
-        {
-            _connectionString = CreateConnectionString(_name);
-            _connection = new NpgsqlConnection(_connectionString);
-=======
         public static void ExecuteScript(string databaseName, string scriptPath)
         {
             // HACK: Probe for script file as current dir
@@ -216,7 +113,6 @@
             {
                 scriptPath = Path.Combine(BaseDirectory, scriptPath);
             }
->>>>>>> 4f804d4d
 
             var script = File.ReadAllText(scriptPath);
             using (var connection = new NpgsqlConnection(CreateConnectionString(databaseName)))
@@ -227,58 +123,21 @@
                         new Regex("^GO", RegexOptions.IgnoreCase | RegexOptions.Multiline, TimeSpan.FromMilliseconds(1000.0))
                             .Split(script).Where(b => !string.IsNullOrEmpty(b)))
                     {
-<<<<<<< HEAD
-                        command.CommandTimeout = CommandTimeout;
-                        command.CommandText = $@"{Environment.NewLine}CREATE DATABASE ""{_name}""";
-                        await command.ExecuteNonQueryAsync();
-=======
                         command.CommandText = batch;
                         command.ExecuteNonQuery();
->>>>>>> 4f804d4d
                     }
                     return 0;
                 }, "");
             }
-<<<<<<< HEAD
-
-            _deleteDatabase = true;
-            return this;
-        }
-
-        NpgsqlTestStore CreateTransient(bool createDatabase)
-        {
-            _connectionString = CreateConnectionString(_name);
-=======
         }
 
         NpgsqlTestStore CreateTransient(bool createDatabase, bool deleteDatabase)
         {
             _connectionString = CreateConnectionString(Name);
->>>>>>> 4f804d4d
             _connection = new NpgsqlConnection(_connectionString);
 
             if (createDatabase)
             {
-<<<<<<< HEAD
-                using (var master = new NpgsqlConnection(CreateAdminConnectionString()))
-                {
-                    master.Open();
-                    using (var command = master.CreateCommand())
-                    {
-                        command.CommandTimeout = CommandTimeout;
-                        command.CommandText = $@"{Environment.NewLine}CREATE DATABASE ""{_name}""";
-                        command.ExecuteNonQuery();
-                    }
-                }
-                _connection.Open();
-            }
-
-            _deleteDatabase = true;
-            return this;
-        }
-
-        static bool DatabaseExists(string name)
-=======
                 CreateDatabase();
 
                 OpenConnection();
@@ -293,7 +152,6 @@
         }
 
         static void Clean(string name)
->>>>>>> 4f804d4d
         {
             var options = new DbContextOptionsBuilder()
                 .UseNpgsql(CreateConnectionString(name), b => b.ApplyConfiguration())
@@ -305,38 +163,6 @@
 
             using (var context = new DbContext(options))
             {
-<<<<<<< HEAD
-                master.Open();
-
-                using (var command = master.CreateCommand())
-                {
-                    command.CommandTimeout = CommandTimeout;
-                    command.CommandText = $@"SELECT COUNT(*) FROM pg_database WHERE datname = '{name}'";
-
-                    return (long)command.ExecuteScalar() > 0;
-                }
-            }
-        }
-
-        static bool TablesExist(string name)
-        {
-            using (var connection = new NpgsqlConnection(CreateConnectionString(name)))
-            {
-                connection.Open();
-
-                using (var command = connection.CreateCommand())
-                {
-                    command.CommandTimeout = CommandTimeout;
-
-                    command.CommandText =
-                        @"SELECT CASE WHEN COUNT(*) = 0 THEN FALSE ELSE TRUE END
-                          FROM information_schema.tables
-                          WHERE table_type = 'BASE TABLE' AND table_schema NOT IN('pg_catalog', 'information_schema')";
-
-                    return (bool)command.ExecuteScalar();
-                }
-            }
-=======
                 context.Database.EnsureClean();
             }
         }
@@ -348,7 +174,6 @@
         {
             using (var master = new NpgsqlConnection(CreateAdminConnectionString()))
                 return ExecuteScalar<long>(master, $@"SELECT COUNT(*) FROM pg_database WHERE datname = '{name}'") > 0;
->>>>>>> 4f804d4d
         }
 
         void DeleteDatabase(string name)
@@ -364,14 +189,6 @@
             }
         }
 
-<<<<<<< HEAD
-                    command.CommandText = GetDeleteDatabaseSql(name);
-                    command.ExecuteNonQuery();
-                    NpgsqlConnection.ClearAllPools();
-                }
-            }
-        }
-=======
         // Kill all connection to the database
         // TODO: Pre-9.2 PG has column name procid instead of pid
         static string GetDisconnectDatabaseSql(string name) => $@"
@@ -384,16 +201,6 @@
 
         public static IExecutionStrategy GetExecutionStrategy()
             => (IExecutionStrategy)NoopExecutionStrategy.Instance;
->>>>>>> 4f804d4d
-
-        // Kill all connection to the database
-        // TODO: Pre-9.2 PG has column name procid instead of pid
-        static string GetDeleteDatabaseSql(string name) => $@"
-REVOKE CONNECT ON DATABASE ""{name}"" FROM PUBLIC;
-SELECT pg_terminate_backend (pg_stat_activity.pid)
-   FROM pg_stat_activity
-   WHERE datname = '{name}';
-DROP DATABASE ""{name}""";
 
         public override DbConnection Connection => _connection;
 
