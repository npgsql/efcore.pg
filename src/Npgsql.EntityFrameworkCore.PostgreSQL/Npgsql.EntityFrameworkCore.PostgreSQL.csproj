--- conflicted
+++ resolved
@@ -80,13 +80,7 @@
     <Compile Include="Metadata\NpgsqlPropertyAnnotations.cs" />
     <Compile Include="Metadata\NpgsqlValueGenerationStrategy.cs" />
     <Compile Include="Metadata\PostgresExtension.cs" />
-<<<<<<< HEAD
-    <Compile Include="Migrations\Internal\NpgsqlMigrationsModelDiffer.cs" />
     <Compile Include="Migrations\MigrationBuilderExtensions.cs" />
-    <Compile Include="Migrations\Operations\NpgsqlEnsurePostgresExtensionOperation.cs" />
-=======
-    <Compile Include="Migrations\MigrationBuilderExtensions.cs" />
->>>>>>> 4f804d4d
     <Compile Include="Migrations\Operations\NpgsqlCreateDatabaseOperation.cs" />
     <Compile Include="Migrations\Operations\NpgsqlDropDatabaseOperation.cs" />
     <Compile Include="Migrations\Internal\NpgsqlHistoryRepository.cs" />
@@ -107,11 +101,7 @@
     <Compile Include="Infrastructure\Internal\NpgsqlModelSource.cs" />
     <Compile Include="Infrastructure\Internal\NpgsqlOptionsExtension.cs" />
     <Compile Include="Storage\Internal\NpgsqlTypeMapper.cs" />
-<<<<<<< HEAD
-    <Compile Include="Storage\Internal\NpgsqlTypeMapping.cs" />
-=======
     <Compile Include="Storage\Internal\Mapping\NpgsqlBaseTypeMapping.cs" />
->>>>>>> 4f804d4d
     <Compile Include="Storage\NpgsqlStringRelationalTypeMapper.cs" />
     <Compile Include="Update\Internal\NpgsqlUpdateSqlGenerator.cs" />
     <Compile Include="Properties\AssemblyInfo.cs" />
